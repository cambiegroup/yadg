"""
File parser for Fusion json data format (json).

This is a fairly detailed data format, including the traces, the calibration applied,
and also the integrated peak areas. If the peak areas are present, this is returned
in the list of timesteps as a ``"peaks"`` entry.

.. note ::
    The detectors in the trace data are not necessarily in a consistent order, which
    may change between different files. Hence, the keys are sorted.

Exposed metadata:
`````````````````

.. code-block:: yaml

    params:
      method:   !!str
      sampleid: !!str
      username: None
      version:  !!str
      valve:    !!int
      datafile: !!str

.. codeauthor:: Peter Kraus
"""
import json
import numpy as np
from ...dgutils.dateutils import str_to_uts


<<<<<<< HEAD

=======
>>>>>>> d3394126
def process(fn: str, encoding: str, timezone: str) -> tuple[list, dict]:
    """
    Fusion json format.

    One chromatogram per file with multiple traces, and pre-analysed results.
    Only a subset of the metadata is retained, including the method name,
    detector names, and information about assigned peaks.

    Parameters
    ----------
    fn
        Filename to process.

    encoding
        Encoding used to open the file.

    timezone
        Timezone information. This should be ``"localtime"``.

    Returns
    -------
    ([chrom], metadata): tuple[list, dict]
        Standard timesteps & metadata tuple.
    """

    with open(fn, "r", encoding=encoding, errors="ignore") as infile:
        jsdata = json.load(infile)
    metadata = {
        "filetype": "fusion.json",
        "params": {
            "method": jsdata.get("methodName", "n/a"),
            "sampleid": jsdata.get("annotations", {}).get("name", None),
            "valve": jsdata.get("annotations", {}).get("valcoPosition", None),
            "version": jsdata.get("softwareVersion", {}).get("version", None),
            "datafile": jsdata.get("sequence", {}).get("location", None),
            "username": None,
        },
    }
    chrom = {"fn": str(fn), "traces": {}}
    chrom["uts"] = str_to_uts(jsdata["runTimeStamp"], timezone=timezone)
    detid = 0
    # prepare analysis dictionary:
    an = {"height": {}, "area": {}, "concentration": {}, "xout": {}}
    has_an = False

    # sort detector keys to ensure alphabetic order for ID matching
    for detname in sorted(jsdata["detectors"].keys()):
        detdict = jsdata["detectors"][detname]
        trace = {"id": detid}
        detid += 1
        xmul = detdict["nValuesPerSecond"]
        npoints = detdict["nValuesExpected"]
        assert (
            len(detdict["values"]) == npoints
        ), f"fusion: Inconsistent trace length in file {fn}."
        xsn = np.arange(npoints) / xmul
        xss = np.ones(npoints) / xmul
        xs = [xsn, xss]
        ysn = np.array(detdict["values"])
        yss = np.ones(npoints)
        ys = [ysn, yss]
        trace["t"] = {
            "n": xsn.tolist(),
            "s": xss.tolist(),
            "u": "s",
        }
        trace["y"] = {
            "n": ysn.tolist(),
            "s": yss.tolist(),
            "u": " ",
        }
        trace["data"] = [xs, ys]
        if "analysis" in detdict:
            has_an = True
            for peak in detdict["analysis"]["peaks"]:
                if "label" not in peak:
                    continue
                h = {"n": float(peak.get("height", 0.0)), "s": 0.0, "u": " "}
                A = {"n": float(peak.get("area", 0.0)), "s": 0.0, "u": " "}
                c = {"n": float(peak.get("concentration", 0.0)), "s": 0.0, "u": " "}
                x = {
                    "n": float(peak.get("normalizedConcentration", 0.0)) / 100.0,
                    "s": 0.0,
                    "u": " ",
                }
                an["height"][peak["label"]] = h
                an["area"][peak["label"]] = A
                an["concentration"][peak["label"]] = c
                an["xout"][peak["label"]] = x
        chrom["traces"][detname] = trace

    if has_an:
        chrom.update(an)
    return [chrom], metadata<|MERGE_RESOLUTION|>--- conflicted
+++ resolved
@@ -29,10 +29,6 @@
 from ...dgutils.dateutils import str_to_uts
 
 
-<<<<<<< HEAD
-
-=======
->>>>>>> d3394126
 def process(fn: str, encoding: str, timezone: str) -> tuple[list, dict]:
     """
     Fusion json format.
@@ -110,6 +106,12 @@
             for peak in detdict["analysis"]["peaks"]:
                 if "label" not in peak:
                     continue
+                if "baselinePoints" in peak:
+                    nbp = (
+                        peak["baselinePoints"]["start"] - peak["baselinePoints"]["end"]
+                    )
+                else:
+                    nbp = 0
                 h = {"n": float(peak.get("height", 0.0)), "s": 0.0, "u": " "}
                 A = {"n": float(peak.get("area", 0.0)), "s": 0.0, "u": " "}
                 c = {"n": float(peak.get("concentration", 0.0)), "s": 0.0, "u": " "}
