--- conflicted
+++ resolved
@@ -135,11 +135,7 @@
                 break
         rlim = min(rthr if rthr else yvals.size, rmin if rmin else yvals.size)
         if rlim == yvals.size:
-<<<<<<< HEAD
-            logging.warning("chromtrace: possible mismatch of peak end.")
-=======
             logger.warning("Possible mismatch of peak end.")
->>>>>>> b32af583
             rlim -= 1
         # left of peak
         lmin = False
@@ -154,11 +150,7 @@
                 break
         llim = max(lthr if lthr else 0, lmin if lmin else 0)
         if llim == 0:
-<<<<<<< HEAD
-            logging.warning("chromtrace: possible mismatch of peak start.")
-=======
             logger.warning("Possible mismatch of peak start.")
->>>>>>> b32af583
         allpeaks.append({"llim": llim, "rlim": rlim, "max": pmax})
     return allpeaks
 
